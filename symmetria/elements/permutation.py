--- conflicted
+++ resolved
@@ -585,27 +585,6 @@
         """
         return self.cycle_decomposition().order()
 
-    def support(self) -> Set[int]:
-        """Return a set containing the indices in the domain of the permutation whose images are different from their
-        respective indices, i.e., the set of :math:`n` in the permutation domain which are not mapped to itself.
-
-        :return: The support set of the permutation.
-        :rtype: Set[int]
-
-        :example:
-            >>> permutation = Permutation(1)
-            >>> permutation.support()
-            set()
-            >>> permutation = Permutation(3, 1, 2)
-            >>> permutation.support()
-            {1, 2, 3}
-            >>> permutation = Permutation(1, 3, 4, 5, 2, 6)
-            >>> permutation.support()
-            {2, 3, 4, 5}
-        """
-<<<<<<< HEAD
-        return {idx for idx in self.domain if self(idx) != idx}
-
     def one_line_notation(self) -> str:
         r"""Return a string representation of the permutation in the one-line notation, i.e., in the form
         :math:`\sigma(x_1)\sigma(x_2)...\sigma(x_n)`, where :math:`\sigma` is a permutation and :math:`x_1, ..., x_n`
@@ -645,6 +624,23 @@
             -1
         """
         return self.cycle_decomposition().sgn()
-=======
-        return {idx for idx in self.domain if self(idx) != idx}
->>>>>>> e2f0aff0
+      
+    def support(self) -> Set[int]:
+      """Return a set containing the indices in the domain of the permutation whose images are different from their
+      respective indices, i.e., the set of :math:`n` in the permutation domain which are not mapped to itself.
+
+      :return: The support set of the permutation.
+      :rtype: Set[int]
+
+      :example:
+          >>> permutation = Permutation(1)
+          >>> permutation.support()
+          set()
+          >>> permutation = Permutation(3, 1, 2)
+          >>> permutation.support()
+          {1, 2, 3}
+          >>> permutation = Permutation(1, 3, 4, 5, 2, 6)
+          >>> permutation.support()
+          {2, 3, 4, 5}
+      """
+      return {idx for idx in self.domain if self(idx) != idx}