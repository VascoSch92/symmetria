--- conflicted
+++ resolved
@@ -21,13 +21,10 @@
 ## Unreleased
 
 MAINTENANCE:
-<<<<<<< HEAD
-- Add workflows: `tests.yml`, `code-style.yml`, `release.yml` and `check-pr-title.yml`
-- `tests`: in module tests we import as in the API
-=======
 - `.github`: add workflows `tests.yml`, `code-style.yml`, `release.yml` and `check-pr-title.yml`
 - `.github.pull_request_template.md`: add pull request template
->>>>>>> cf9aaeab
+- `tests`: in module tests we import as in the API
+
 
 ## [0.0.0] - 2024-05-01
 
