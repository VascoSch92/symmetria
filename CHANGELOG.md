# Changelog

## Legend

- API_CHANGE: Any changes to the project's API
- DEPRECATED: Indication of features that will be removed in future releases
- ENHANCEMENT: Improvements to existing features that do not introduce new functionality
- FEATURE: New features added to enhance functionality
- FIX: Resolved issues, bugs, or unexpected behavior
- REMOVED: Features or functionalities removed from the project

## Version Policy

The version is represented by three digits: a.b.c.

- Bump the first digit (a) for an API_CHANGE.
- Bump the second digit (b) for a FEATURE or a critical FIX.
- Bump the third digit (c) for an ENHANCEMENT or a small FIX.
- Once a digit is bumped, set all the digits to its right to zero.

## Unreleased

<<<<<<< HEAD
FEATURE:

- `symmetria.Permutation`: add `sgn` method
- `symmetria.Cycle`: add `sgn` method
- `symmetria.CyclePermutation`: add `sgn` method
=======
MAINTENANCE:

- `tests.tests_meta.test_order.py`: add test suite for order of methods
>>>>>>> e2f0aff0

## \[0.0.1\] - 2024-05-16

MAINTENANCE:

- `.github`: add workflows `tests.yml`, `code-style.yml`, `release.yml` and `check-pr-title.yml`
- `.github.pull_request_template.md`: add pull request template
- `.github.ISSUE_TEMPLATE`: add templates for issues
- `tests`: in module tests we import as in the API
- `.pre-commit-config.yml`: add `check-toml` and `name-tests-test`
- `docs`: first version of the docs implemented

## \[0.0.0\] - 2024-05-01

🎉🚀 First version of `symmetria` 🚀🎉<|MERGE_RESOLUTION|>--- conflicted
+++ resolved
@@ -20,17 +20,17 @@
 
 ## Unreleased
 
-<<<<<<< HEAD
+
 FEATURE:
 
 - `symmetria.Permutation`: add `sgn` method
 - `symmetria.Cycle`: add `sgn` method
 - `symmetria.CyclePermutation`: add `sgn` method
-=======
+
 MAINTENANCE:
 
 - `tests.tests_meta.test_order.py`: add test suite for order of methods
->>>>>>> e2f0aff0
+
 
 ## \[0.0.1\] - 2024-05-16
 
